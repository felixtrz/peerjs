--- conflicted
+++ resolved
@@ -1,12 +1,9 @@
 # PeerJS Changelog
 
-<<<<<<< HEAD
-=======
 ## Version 0.2.7 (28 May 2013)
 * Fix bug, no error when .disconnect called in before socket connection established.
 * Fix bug, failure to enter debug mode when aborting because browser not supported.
 
->>>>>>> db7d9629
 ## Version 0.2.6 (2 May 2013)
 * Peer.browser to check browser type.
 * Update Reliable library and fix Reliable functionality in Chrome.
