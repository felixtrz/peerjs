--- conflicted
+++ resolved
@@ -12,7 +12,6 @@
 
 **Peer**
 
-<<<<<<< HEAD
 ```js
 <script>
   var peer = new Peer('someid', {key: 'apikey'});
@@ -36,28 +35,6 @@
   }); 
 </script>
 ```
-=======
-    <script>
-      var peer = new Peer('someid', {key: 'apikey'});
-      peer.on('connection', function(conn) {
-        conn.on('data', function(data){
-          // Will print 'hi!'
-          console.log(data);
-        });
-      });
-    </script>
-
-**Connecting peer**
-
-    <script>
-      var peer = new Peer('anotherid', {key: 'apikey'});
-      var conn = peer.connect('someid');
-      conn.on('open', function(){
-        conn.send('hi!');
-      }); 
-    </script>
->>>>>>> 92362553
-
 
 ### [Getting started](http://peerjs.com/start)
 
